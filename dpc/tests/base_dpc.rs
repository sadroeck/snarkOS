#[cfg(debug_assertions)]
use snarkos_algorithms::snark::PreparedVerifyingKey;
use snarkos_dpc::{
    base_dpc::{
        instantiated::*,
        payment_circuit::*,
        predicate::PrivatePredicateInput,
        record_payload::PaymentRecordPayload,
        BaseDPCComponents,
        LocalData,
        DPC,
    },
    test_data::*,
};
use snarkos_models::{
    algorithms::{CommitmentScheme, CRH, SNARK},
    dpc::{DPCScheme, Record},
    objects::Ledger,
};
<<<<<<< HEAD
use snarkos_objects::{
    dpc::{Block, DPCTransactions},
    ledger::Ledger,
    merkle_root,
    BlockHeader,
    MerkleRootHash,
};
use snarkos_storage::test_data::*;
=======
use snarkos_objects::{dpc::DPCTransactions, merkle_root, Block, BlockHeader, MerkleRootHash};
use snarkos_storage::LedgerStorage;
>>>>>>> ddf03af9
use snarkos_utilities::rand::UniformRand;

use rand::SeedableRng;
use rand_xorshift::XorShiftRng;
use std::time::{SystemTime, UNIX_EPOCH};

#[test]
fn base_dpc_integration_test() {
    let mut rng = XorShiftRng::seed_from_u64(23472342u64);

    // Generate or load parameters for the ledger, commitment schemes, and CRH
    let (ledger_parameters, parameters) = setup_or_load_parameters(false, &mut rng);

    // Generate accounts
    let [genesis_account, recipient, _] = generate_test_accounts(&parameters, &mut rng);

    // Setup the ledger
    let (genesis_cm, genesis_sn, genesis_memo, genesis_pred_vk_bytes, genesis_account_bytes) =
        ledger_genesis_setup(&parameters, &genesis_account, &mut rng);

    let ledger: MerkleTreeLedger = initialize_test_blockchain(
        ledger_parameters,
        genesis_cm,
        genesis_sn,
        genesis_memo,
        genesis_pred_vk_bytes.clone(),
        genesis_account_bytes,
    );

    #[cfg(debug_assertions)]
    let pred_nizk_pvk: PreparedVerifyingKey<_> = parameters.predicate_snark_parameters.verification_key.clone().into();

    // Generate dummy input records having as address the genesis address.
    let old_account_private_keys = vec![genesis_account.private_key.clone(); NUM_INPUT_RECORDS];
    let mut old_records = vec![];
    for i in 0..NUM_INPUT_RECORDS {
        let old_sn_nonce = SerialNumberNonce::hash(
            &parameters.circuit_parameters.serial_number_nonce,
            &[64u8 + (i as u8); 1],
        )
        .unwrap();
        let old_record = DPC::generate_record(
            &parameters.circuit_parameters,
            &old_sn_nonce,
            &genesis_account.public_key,
            true, // The input record is dummy
            &PaymentRecordPayload::default(),
            &Predicate::new(genesis_pred_vk_bytes.clone()),
            &Predicate::new(genesis_pred_vk_bytes.clone()),
            &mut rng,
        )
        .unwrap();
        old_records.push(old_record);
    }

    // Construct new records.

    // Create a payload.
    let new_payload = PaymentRecordPayload { balance: 10, lock: 0 };

    // Set the new records' predicate to be the "always-accept" predicate.
    let new_predicate = Predicate::new(genesis_pred_vk_bytes.clone());

    let new_account_public_keys = vec![recipient.public_key.clone(); NUM_OUTPUT_RECORDS];
    let new_payloads = vec![new_payload.clone(); NUM_OUTPUT_RECORDS];
    let new_birth_predicates = vec![new_predicate.clone(); NUM_OUTPUT_RECORDS];
    let new_death_predicates = vec![new_predicate.clone(); NUM_OUTPUT_RECORDS];
    let new_dummy_flags = vec![false; NUM_OUTPUT_RECORDS];

    let auxiliary = [3u8; 32];
    let memo = [4u8; 32];

    let old_death_vk_and_proof_generator = |local_data: &LocalData<Components>| {
        let mut rng = XorShiftRng::seed_from_u64(23472342u64);
        let mut old_proof_and_vk = vec![];
        for i in 0..NUM_INPUT_RECORDS {
            // If the record is a dummy, then the value should be 0
            let input_value = match local_data.old_records[i].is_dummy() {
                true => 0,
                false => local_data.old_records[i].payload().balance,
            };

            // Generate value commitment randomness
            let value_commitment_randomness =
                <<Components as BaseDPCComponents>::ValueCommitment as CommitmentScheme>::Randomness::rand(&mut rng);

            // Generate the value commitment
            let value_commitment = local_data
                .circuit_parameters
                .value_commitment
                .commit(&input_value.to_le_bytes(), &value_commitment_randomness)
                .unwrap();

            // Instantiate death predicate circuit
            let death_predicate_circuit = PaymentCircuit::new(
                &local_data.circuit_parameters,
                &local_data.local_data_commitment,
                &value_commitment_randomness,
                &value_commitment,
                i as u8,
                input_value,
            );

            // Generate the predicate proof
            let proof = PredicateSNARK::prove(
                &parameters.predicate_snark_parameters.proving_key,
                death_predicate_circuit,
                &mut rng,
            )
            .expect("Proving should work");
            #[cfg(debug_assertions)]
            {
                let pred_pub_input: PaymentPredicateLocalData<Components> = PaymentPredicateLocalData {
                    local_data_commitment_parameters: local_data
                        .circuit_parameters
                        .local_data_commitment
                        .parameters()
                        .clone(),
                    local_data_commitment: local_data.local_data_commitment.clone(),
                    value_commitment_parameters: local_data.circuit_parameters.value_commitment.parameters().clone(),
                    value_commitment_randomness: value_commitment_randomness.clone(),
                    value_commitment: value_commitment.clone(),
                    position: i as u8,
                };
                assert!(PredicateSNARK::verify(&pred_nizk_pvk, &pred_pub_input, &proof).expect("Proof should verify"));
            }

            let private_input: PrivatePredicateInput<Components> = PrivatePredicateInput {
                verification_key: parameters.predicate_snark_parameters.verification_key.clone(),
                proof,
                value_commitment,
                value_commitment_randomness,
            };
            old_proof_and_vk.push(private_input);
        }
        Ok(old_proof_and_vk)
    };
    let new_birth_vk_and_proof_generator = |local_data: &LocalData<Components>| {
        let mut rng = XorShiftRng::seed_from_u64(23472342u64);
        let mut new_proof_and_vk = vec![];
        for j in 0..NUM_OUTPUT_RECORDS {
            // If the record is a dummy, then the value should be 0
            let output_value = match local_data.new_records[j].is_dummy() {
                true => 0,
                false => local_data.new_records[j].payload().balance,
            };

            // Generate value commitment randomness
            let value_commitment_randomness =
                <<Components as BaseDPCComponents>::ValueCommitment as CommitmentScheme>::Randomness::rand(&mut rng);

            // Generate the value commitment
            let value_commitment = local_data
                .circuit_parameters
                .value_commitment
                .commit(&output_value.to_le_bytes(), &value_commitment_randomness)
                .unwrap();

            // Instantiate birth predicate circuit
            let birth_predicate_circuit = PaymentCircuit::new(
                &local_data.circuit_parameters,
                &local_data.local_data_commitment,
                &value_commitment_randomness,
                &value_commitment,
                j as u8,
                output_value,
            );

            // Generate the predicate proof
            let proof = PredicateSNARK::prove(
                &parameters.predicate_snark_parameters.proving_key,
                birth_predicate_circuit,
                &mut rng,
            )
            .expect("Proving should work");
            #[cfg(debug_assertions)]
            {
                let pred_pub_input: PaymentPredicateLocalData<Components> = PaymentPredicateLocalData {
                    local_data_commitment_parameters: local_data
                        .circuit_parameters
                        .local_data_commitment
                        .parameters()
                        .clone(),
                    local_data_commitment: local_data.local_data_commitment.clone(),
                    value_commitment_parameters: local_data.circuit_parameters.value_commitment.parameters().clone(),
                    value_commitment_randomness: value_commitment_randomness.clone(),
                    value_commitment: value_commitment.clone(),
                    position: j as u8,
                };
                assert!(PredicateSNARK::verify(&pred_nizk_pvk, &pred_pub_input, &proof).expect("Proof should verify"));
            }
            let private_input: PrivatePredicateInput<Components> = PrivatePredicateInput {
                verification_key: parameters.predicate_snark_parameters.verification_key.clone(),
                proof,
                value_commitment,
                value_commitment_randomness,
            };
            new_proof_and_vk.push(private_input);
        }
        Ok(new_proof_and_vk)
    };

    let (_new_records, transaction) = InstantiatedDPC::execute(
        &parameters,
        &old_records,
        &old_account_private_keys,
        &old_death_vk_and_proof_generator,
        &new_account_public_keys,
        &new_dummy_flags,
        &new_payloads,
        &new_birth_predicates,
        &new_death_predicates,
        &new_birth_vk_and_proof_generator,
        &auxiliary,
        &memo,
        &ledger,
        &mut rng,
    )
    .unwrap();

    // Craft the block

    let previous_block = ledger.get_latest_block().unwrap();

    let mut transactions = DPCTransactions::new();
    transactions.push(transaction);

    let transaction_ids: Vec<Vec<u8>> = transactions
        .to_transaction_ids()
        .unwrap()
        .iter()
        .map(|id| id.to_vec())
        .collect();

    let mut merkle_root_bytes = [0u8; 32];
    merkle_root_bytes[..].copy_from_slice(&merkle_root(&transaction_ids));

    let time = SystemTime::now()
        .duration_since(UNIX_EPOCH)
        .expect("Time went backwards")
        .as_secs() as i64;

    let header = BlockHeader {
        previous_block_hash: previous_block.header.get_hash(),
        merkle_root_hash: MerkleRootHash(merkle_root_bytes),
        time,
        difficulty_target: previous_block.header.difficulty_target,
        nonce: 0,
    };

    assert!(InstantiatedDPC::verify_transactions(&parameters, &transactions.0, &ledger).unwrap());

    let block = Block { header, transactions };

    ledger.insert_block(&block).unwrap();
    assert_eq!(ledger.len(), 2);

<<<<<<< HEAD
    kill_storage(ledger);
=======
    let path = ledger.storage.storage.path().to_owned();
    drop(ledger);
    LedgerStorage::<Tx, <Components as BaseDPCComponents>::MerkleParameters>::destroy_storage(path).unwrap();
>>>>>>> ddf03af9
}<|MERGE_RESOLUTION|>--- conflicted
+++ resolved
@@ -17,19 +17,8 @@
     dpc::{DPCScheme, Record},
     objects::Ledger,
 };
-<<<<<<< HEAD
-use snarkos_objects::{
-    dpc::{Block, DPCTransactions},
-    ledger::Ledger,
-    merkle_root,
-    BlockHeader,
-    MerkleRootHash,
-};
+use snarkos_objects::{dpc::DPCTransactions, merkle_root, Block, BlockHeader, MerkleRootHash};
 use snarkos_storage::test_data::*;
-=======
-use snarkos_objects::{dpc::DPCTransactions, merkle_root, Block, BlockHeader, MerkleRootHash};
-use snarkos_storage::LedgerStorage;
->>>>>>> ddf03af9
 use snarkos_utilities::rand::UniformRand;
 
 use rand::SeedableRng;
@@ -287,11 +276,5 @@
     ledger.insert_block(&block).unwrap();
     assert_eq!(ledger.len(), 2);
 
-<<<<<<< HEAD
     kill_storage(ledger);
-=======
-    let path = ledger.storage.storage.path().to_owned();
-    drop(ledger);
-    LedgerStorage::<Tx, <Components as BaseDPCComponents>::MerkleParameters>::destroy_storage(path).unwrap();
->>>>>>> ddf03af9
 }