--- conflicted
+++ resolved
@@ -36,12 +36,7 @@
 snarkos-testing = { path = "../testing" }
 
 criterion = { version = "0.3" }
-<<<<<<< HEAD
-futures-await-test = { version = "0.3.0" }
 rand_xorshift = { version = "0.3" }
-=======
-rand_xorshift = { version = "0.2" }
->>>>>>> 53329756
 
 [[bench]]
 name = "transactions"
