[package]
name = "snarkos"
version = "0.8.0"
authors = ["The Aleo Team <hello@aleo.org"]
description = "A decentralized record system"
homepage = "https://aleo.org"
repository = "https://github.com/AleoHQ/snarkOS"
keywords = ["cryptography", "blockchain", "decentralized", "record", "zkSNARK"]
categories = ["cryptography"]
include = ["Cargo.toml", "src", "README.md", "LICENSE.md"]
license = "GPL-3.0"
edition = "2018"

[workspace]
members = [
    "algorithms",
    "benchmarks",
    "consensus",
    "console",
    "curves",
    "dpc",
    "errors",
    "gadgets",
    "models",
    "network",
    "objects",
    "posw",
    "profiler",
    "rpc",
    "storage",
    "utilities"
]

[lib]
name = "snarkos"
path = "snarkOS/lib.rs"

[[bin]]
name = "snarkos"
path = "snarkOS/main.rs"

[dependencies]
snarkos-consensus = { path = "consensus", version = "0.8.0" }
snarkos-dpc = { path = "./dpc", version = "0.8.0" }
snarkos-errors = { path = "./errors", version = "0.8.0" }
snarkos-network = { path = "network", version = "0.8.0" }
snarkos-objects = { path = "objects", version = "0.8.0" }
snarkos-rpc = { path = "./rpc", version = "0.8.0" }
snarkos-storage = { path = "storage", version = "0.8.0" }
snarkos-utilities = { path = "./utilities", version = "0.8.0" }

clap = { version = "2.33.1" }
env_logger = { version = "0.7.1" }
hex = { version = "0.4.1" }
log = { version = "0.4.8" }
rand = { version = "0.7" }
serde = { version = "1.0", features = ["derive"] }
tokio = { version = "0.2.13", features = ["full"] }

[dev-dependencies]
rusty-hook = { version = "0.10.3" }

[profile.release]
opt-level = 3
lto = "thin"
incremental = true

[profile.bench]
opt-level = 3
debug = false
rpath = false
lto = "thin"
incremental = true
debug-assertions = false

[profile.dev]
opt-level = 0

[profile.test]
opt-level = 3 # necessary for DPC testing
<<<<<<< HEAD
#lto = "thin" # necessary for DPC integration testing
=======
>>>>>>> 13a020b6
incremental = true
debug-assertions = true
debug = true<|MERGE_RESOLUTION|>--- conflicted
+++ resolved
@@ -78,10 +78,6 @@
 
 [profile.test]
 opt-level = 3 # necessary for DPC testing
-<<<<<<< HEAD
-#lto = "thin" # necessary for DPC integration testing
-=======
->>>>>>> 13a020b6
 incremental = true
 debug-assertions = true
 debug = true