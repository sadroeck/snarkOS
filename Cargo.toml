[package]
name = "snarkos"
version = "1.1.4"
authors = ["The Aleo Team <hello@aleo.org>"]
description = "A decentralized operating system"
homepage = "https://aleo.org"
repository = "https://github.com/AleoHQ/snarkOS"
keywords = ["aleo", "cryptography", "blockchain", "decentralized", "zero-knowledge"]
categories = ["cryptography::cryptocurrencies", "operating-systems"]
include = ["Cargo.toml", "snarkos", "README.md", "LICENSE.md"]
license = "GPL-3.0"
edition = "2018"

[workspace]
members = [
    "benchmarks",
    "consensus",
<<<<<<< HEAD
    "curves",
    "dpc",
    "derives",
    "errors",
    "gadgets",
    "metrics",
    "models",
=======
>>>>>>> 292f5347
    "network",
    "posw",
    "profiler",
    "rpc",
    "storage",
    "testing",
    "toolkit",
]

[lib]
path = "snarkos/lib.rs"

[[bin]]
name = "snarkos"
path = "snarkos/main.rs"

[dependencies]
snarkvm-dpc = { git = "https://github.com/AleoHQ/snarkVM.git", rev = "14d1f50", version = "0.0.1" }
snarkvm-errors = { git = "https://github.com/AleoHQ/snarkVM.git", rev = "14d1f50", version = "0.0.1" }
snarkvm-models = { git = "https://github.com/AleoHQ/snarkVM.git", rev = "14d1f50", version = "0.0.1" }
snarkvm-objects = { git = "https://github.com/AleoHQ/snarkVM.git", rev = "14d1f50", version = "0.0.1" }
snarkvm-utilities = { git = "https://github.com/AleoHQ/snarkVM.git", rev = "14d1f50", version = "0.0.1" }

snarkos-consensus = { path = "./consensus", version = "1.1.4" }
snarkos-network = { path = "./network", version = "1.1.4" }
snarkos-posw = { path = "./posw", version = "1.1.4" }
snarkos-rpc = { path = "./rpc", version = "1.1.4" }
snarkos-storage = { path = "./storage", version = "1.1.4" }

anyhow = { version = "1.0" }
clap = { version = "2.33.3" }
colored = { version = "2.0" }
dirs = { version = "3.0.1" }
hex = { version = "0.4.1" }
parking_lot = { version = "0.11.1" }
rand = { version = "0.7" }
self_update = { version = "0.20.0", features = ["archive-zip", "compression-zip-bzip2", "compression-zip-deflate", "compression-flate2"] }
serde = { version = "1.0", features = ["derive"] }
<<<<<<< HEAD
tokio = { version = "0.3", features = ["full"] }
=======
thiserror = { version = "1.0" }
tokio = { version = "0.2.22", features = ["full"] }
>>>>>>> 292f5347
toml = { version = "0.5.6" }
tracing = { default-features = false, features = ["log"], version = "0.1" }
tracing-futures = { version = "0.2" }
tracing-subscriber = { version = "0.2" }

[dev-dependencies]
rusty-hook = { version = "0.11.2" }

[build-dependencies]
rustc_version = "0.2"

[profile.release]
opt-level = 3
lto = "thin"
incremental = true

[profile.bench]
opt-level = 3
debug = false
rpath = false
lto = "thin"
incremental = true
debug-assertions = false

[profile.dev]
opt-level = 0

[profile.test]
opt-level = 3 # necessary for DPC testing
lto = "thin"
incremental = true
debug-assertions = true
debug = true<|MERGE_RESOLUTION|>--- conflicted
+++ resolved
@@ -15,16 +15,8 @@
 members = [
     "benchmarks",
     "consensus",
-<<<<<<< HEAD
-    "curves",
-    "dpc",
     "derives",
-    "errors",
-    "gadgets",
     "metrics",
-    "models",
-=======
->>>>>>> 292f5347
     "network",
     "posw",
     "profiler",
@@ -63,12 +55,8 @@
 rand = { version = "0.7" }
 self_update = { version = "0.20.0", features = ["archive-zip", "compression-zip-bzip2", "compression-zip-deflate", "compression-flate2"] }
 serde = { version = "1.0", features = ["derive"] }
-<<<<<<< HEAD
+thiserror = { version = "1.0" }
 tokio = { version = "0.3", features = ["full"] }
-=======
-thiserror = { version = "1.0" }
-tokio = { version = "0.2.22", features = ["full"] }
->>>>>>> 292f5347
 toml = { version = "0.5.6" }
 tracing = { default-features = false, features = ["log"], version = "0.1" }
 tracing-futures = { version = "0.2" }
